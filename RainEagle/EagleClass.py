--- conflicted
+++ resolved
@@ -306,30 +306,6 @@
 
     # 17
     def get_history_data(self, macid=None, starttime="0x00000000", endtime=None, frequency=None ) :
-<<<<<<< HEAD
-	""" Send the GET_HISTORY_DATA command
-	    get a series of summation values over an interval of time
-	"""
-	if macid == None :
-	    macid = self.macid
-	kwargs = {"MacId": macid, "StartTime": starttime}
-	if endtime :
-	    kwargs["EndTime"] = endtime
-	if frequency :
-	    kwargs["Frequency"] = frequency
-	comm_responce = self._send_comm("get_history_data", **kwargs)
-	etree = ET.fromstring('<S>' + comm_responce + '</S>' )
-	rv = et2d(etree)
-	return rv
-
-
-    # Support functions
-
-    def connect(self) :
-	self.soc = socket.create_connection( (self.addr, self.port), 10)
-
-    def disconnect(self):
-=======
         """ Send the GET_HISTORY_DATA command
             get a series of summation values over an interval of time
             ( socket command api )
@@ -764,7 +740,6 @@
         self.soc = socket.create_connection( (self.addr, self.port), self.timeout)
 
     def _disconnect(self):
->>>>>>> 386d11cd
         try :
             if self.soc :
                 self.soc.close()
